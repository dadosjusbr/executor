--- conflicted
+++ resolved
@@ -14,17 +14,11 @@
 	"github.com/dadosjusbr/executor/status"
 )
 
-<<<<<<< HEAD
-const noExitError = -2
-const output = "output"
-const dirPermission = 0666
-=======
 const (
 	noExitError   = -2
 	output        = "output"
 	dirPermission = 0666
 )
->>>>>>> 6109c11e
 
 // Stage is a phase of data release process.
 type Stage struct {
@@ -70,12 +64,7 @@
 	StagesResults []StageExecutionResult `json:"stageResult" bson:"stageResult,omitempty"` // Results of stage execution.
 	StartTime     time.Time              `json:"start" bson:"start,omitempty"`             // Time at start of pipeline.
 	FinalTime     time.Time              `json:"final" bson:"final,omitempty"`             // Time at end of pipeline.
-<<<<<<< HEAD
-	// Todo: checagem e atribuição de status
-	Status status.Code `json:"status" bson:"status,omitempty"` // String to inform if the pipepine has finished with sucess or not.
-=======
 	Status        status.Code            `json:"status" bson:"status,omitempty"`           // String to inform if the pipepine has finished with sucess or not.
->>>>>>> 6109c11e
 }
 
 func setup(repo string) error {
